# Copyright 2019-2022 Cambridge Quantum Computing
#
# Licensed under the Apache License, Version 2.0 (the "License");
# you may not use this file except in compliance with the License.
# You may obtain a copy of the License at
#
#     http://www.apache.org/licenses/LICENSE-2.0
#
# Unless required by applicable law or agreed to in writing, software
# distributed under the License is distributed on an "AS IS" BASIS,
# WITHOUT WARRANTIES OR CONDITIONS OF ANY KIND, either express or implied.
# See the License for the specific language governing permissions and
# limitations under the License.

"""
Methods to allow conversion between qujax and pytket
"""

from typing import Tuple, Sequence, Optional
from jax import numpy as jnp
from qujax.circuit import CallableOptionalArrayArg, get_params_to_statetensor_func  # type: ignore
from pytket import Qubit, Circuit  # type: ignore


def _tk_qubits_to_inds(tk_qubits: Sequence[Qubit]) -> Tuple[int, ...]:
    """
    Convert Sequence of tket qubits objects to Tuple of integers qubit indices.

    :param tk_qubits: Sequence of tket qubit object
        (as stored in pytket.Circuit.qubits).
    :type param: Sequence[Qubit]
    :return: Tuple of qubit indices.
    :rtype: tuple
    """
    return tuple(q.index[0] for q in tk_qubits)


def tk_to_qujax(circuit: Circuit) -> CallableOptionalArrayArg:
    """
    Converts a tket circuit into a function that maps circuit parameters
<<<<<<< HEAD
    to a statetensor.
=======
        to a statetensor.
>>>>>>> af832f15
    Assumes all circuit gates can be found in qujax.gates.
    Input parameter to created function will be ordered as in circuit.get_commands()
    (pytket automatically reorders some gates, consider using Barriers).

<<<<<<< HEAD
    :param circuit: Circuit to be converted.
=======
    :param circuit: pytket.Circuit object.
>>>>>>> af832f15
    :type circuit: pytket.Circuit
    :return: Function which maps parameters (and optional statetensor_in)
        to a statetensor.
    :rtype: CallableOptionalArrayArg
    """
    gate_name_seq = []
    qubit_inds_seq = []
    param_inds_seq = []
    param_index = 0
    for c in circuit.get_commands():
        gate_name = c.op.type.name
        if gate_name == "Barrier":
            continue
        gate_name_seq.append(gate_name)
        qubit_inds_seq.append(_tk_qubits_to_inds(c.qubits))
        n_params = len(c.op.params)
        param_inds_seq.append(jnp.arange(param_index, param_index + n_params))
        param_index += n_params

    return get_params_to_statetensor_func(
        gate_name_seq, qubit_inds_seq, param_inds_seq, circuit.n_qubits
    )


def tk_to_qujax_symbolic(
    circuit: Circuit, symbol_map: Optional[dict] = None
) -> CallableOptionalArrayArg:
    """
    Converts a tket circuit with symbolics parameters and a symbolic parameter map
    into a function that maps circuit parameters to a statetensor.
    Assumes all circuit gates can be found in qujax.gates.
    Note that the behaviour of tk_to_qujax_symbolic(circuit)
    is different to tk_to_qujax(circuit),
    tk_to_qujax_symbolic will look for parameters in circuit.free_symbols()
    and if there are none it will assume that none of the gates require parameters.
    On the other hand,tk_to_qujax will work out which gates are parameterised
    based on e.g. circuit.get_commands()[0].op.params


<<<<<<< HEAD
    :param circuit: Circuit to be converted.
=======
    :param circuit: pytket.Circuit object.
>>>>>>> af832f15
    :type circuit: pytket.Circuit
    :param symbol_map: dict that maps elements of circuit.free_symbols() (sympy)
        to parameter indices.
    :type symbol_map: Optional[dict]
    :return: Function which maps parameters
        (and optional statetensor_in) to a statetensor.
    :rtype: CallableOptionalArrayArg
    """
    if symbol_map is None:
        free_symbols = circuit.free_symbols()
        n_symbols = len(free_symbols)
        symbol_map = dict(zip(free_symbols, range(n_symbols)))
    else:
        assert (
            set(symbol_map.keys()) == circuit.free_symbols()
        ), "Circuit keys do not much symbol_map"
        assert set(symbol_map.values()) == set(
            range(len(circuit.free_symbols()))
        ), "Incorrect indices in symbol_map"

    gate_name_seq = []
    qubit_inds_seq = []
    param_inds_seq = []
    for c in circuit.get_commands():
        gate_name = c.op.type.name
        if gate_name == "Barrier":
            continue
        gate_name_seq.append(gate_name)
        qubit_inds_seq.append(_tk_qubits_to_inds(c.qubits))
        param_inds_seq.append(
            jnp.array([symbol_map[symbol] for symbol in c.op.free_symbols()])  # type: ignore
        )

    return get_params_to_statetensor_func(
        gate_name_seq, qubit_inds_seq, param_inds_seq, circuit.n_qubits
    )<|MERGE_RESOLUTION|>--- conflicted
+++ resolved
@@ -38,20 +38,11 @@
 def tk_to_qujax(circuit: Circuit) -> CallableOptionalArrayArg:
     """
     Converts a tket circuit into a function that maps circuit parameters
-<<<<<<< HEAD
-    to a statetensor.
-=======
-        to a statetensor.
->>>>>>> af832f15
-    Assumes all circuit gates can be found in qujax.gates.
+    to a statetensor. Assumes all circuit gates can be found in qujax.gates.
     Input parameter to created function will be ordered as in circuit.get_commands()
     (pytket automatically reorders some gates, consider using Barriers).
 
-<<<<<<< HEAD
     :param circuit: Circuit to be converted.
-=======
-    :param circuit: pytket.Circuit object.
->>>>>>> af832f15
     :type circuit: pytket.Circuit
     :return: Function which maps parameters (and optional statetensor_in)
         to a statetensor.
@@ -90,12 +81,7 @@
     On the other hand,tk_to_qujax will work out which gates are parameterised
     based on e.g. circuit.get_commands()[0].op.params
 
-
-<<<<<<< HEAD
     :param circuit: Circuit to be converted.
-=======
-    :param circuit: pytket.Circuit object.
->>>>>>> af832f15
     :type circuit: pytket.Circuit
     :param symbol_map: dict that maps elements of circuit.free_symbols() (sympy)
         to parameter indices.
